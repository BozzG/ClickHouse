--- conflicted
+++ resolved
@@ -192,13 +192,8 @@
 
 ThreadPool::Job DistributedBlockOutputStream::runWritingJob(DistributedBlockOutputStream::JobReplica & job, const Block & current_block)
 {
-<<<<<<< HEAD
     auto main_thread = current_thread;
-    return [this, main_thread, &job]()
-=======
-    auto memory_tracker = current_memory_tracker;
-    return [this, memory_tracker, &job, &current_block]()
->>>>>>> fb7e6350
+    return [this, main_thread, &job, &current_block]()
     {
         ++job.blocks_started;
 
